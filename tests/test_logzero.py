--- conflicted
+++ resolved
@@ -301,7 +301,6 @@
     assert out == '' and err == ''
 
 
-<<<<<<< HEAD
 def test_logfile_lower_loglevel(capsys):
     """
     logzero.logfile(..) should work with a lower loglevel than the StreamHandler
@@ -339,7 +338,8 @@
             assert "] info" in content
     finally:
         temp.close()
-=======
+
+
 def test_root_logger(capsys):
     """
     Test creating a root logger
@@ -352,5 +352,4 @@
     assert logger2.name == 'root'
 
     logger3 = logzero.setup_logger(name='')
-    assert logger3.name == 'root'
->>>>>>> d0b8a6b8
+    assert logger3.name == 'root'